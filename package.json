{
<<<<<<< HEAD
	"name": "ultralight",
	"private":true,
	"workspaces": [
		"./packages/*"
	],
	"engines": {
		"npm": ">=7"
	},
	"scripts": {    
		"preinstall": "npm run checkNpmVersion",
		"checkNpmVersion": "bash ./scripts/check-npm-version.sh",
		"postinstall": "npm run build --workspaces --if-present",
		"start-proxy": "npm run proxy -w=proxy",
		"start-browser-client": "npm run start -w=browser-client",
		"start-dev-everything": "npm run start-proxy & npm run start-browser-client & npm run dev -w=portalnetwork"
	}
=======
  "name": "@chainsafe/discv5",
  "version": "0.6.6",
  "description": "Discovery V5",
  "main": "lib/index.js",
  "files": [
    "lib"
  ],
  "scripts": {
    "check-types": "tsc --noEmit",
    "build": "tsc --declaration --outDir lib",
    "prepublishOnly": "yarn build",
    "prepare": "npm run build",
    "lint": "eslint --color --ext .ts src/",
    "test": "mocha -r ts-node/register 'test/**/*.test.ts'"
  },
  "pre-push": [
    "lint"
  ],
  "repository": {
    "type": "git",
    "url": "git+https://github.com/ChainSafe/discv5.git"
  },
  "keywords": [
    "discovery",
    "discv5",
    "ethereum",
    "p2p"
  ],
  "leadMaintainer": "Cayman Nava <caymannava@gmail.com>",
  "author": "ChainSafe Systems",
  "license": "Apache-2.0",
  "bugs": {
    "url": "https://github.com/ChainSafe/discv5/issues"
  },
  "homepage": "https://github.com/ChainSafe/discv5#readme",
  "devDependencies": {
    "@dapplion/benchmark": "^0.1.6",
    "@types/bn.js": "^4.11.5",
    "@types/chai": "^4.2.0",
    "@types/debug": "^4.1.5",
    "@types/eslint": "^6.1.3",
    "@types/ip6addr": "^0.2.0",
    "@types/mocha": "^8.0.3",
    "@types/node": "^12.0.10",
    "@types/varint": "^6.0.0",
    "@typescript-eslint/eslint-plugin": "^2.7.0",
    "@typescript-eslint/parser": "^2.7.0",
    "chai": "^4.2.0",
    "eslint": "^6.6.0",
    "eslint-plugin-prettier": "^3.1.4",
    "karma": "^4.3.0",
    "mocha": "^8.3.0",
    "nyc": "^14.1.1",
    "prettier": "^2.0.5",
    "ts-node": "^8.3.0",
    "typescript": "^3.8.3"
  },
  "dependencies": {
    "@chainsafe/abort-controller": "^3.0.1",
    "@leichtgewicht/ip-codec": "^2.0.3",
    "@types/ws": "^7.4.7",
    "base64url": "^3.0.1",
    "bcrypto": "^5.4.0",
    "bigint-buffer": "^1.1.5",
    "debug": "^4.3.1",
    "dgram": "^1.0.1",
    "err-code": "^3.0.1",
    "ip6addr": "^0.2.3",
    "is-ip": "^3.1.0",
    "libp2p-crypto": "^0.19.7",
    "multiaddr": "^10.0.1",
    "multihashes": "^4.0.3",
    "peer-id": "^0.15.3",
    "rlp": "^2.2.6",
    "strict-event-emitter-types": "^2.0.0",
    "varint": "^6.0.0",
    "websocket-as-promised": "^2.0.1",
    "ws": "^8.2.1"
  }
>>>>>>> c0571679
}<|MERGE_RESOLUTION|>--- conflicted
+++ resolved
@@ -1,100 +1,18 @@
 {
-<<<<<<< HEAD
-	"name": "ultralight",
-	"private":true,
-	"workspaces": [
-		"./packages/*"
-	],
-	"engines": {
-		"npm": ">=7"
-	},
-	"scripts": {    
-		"preinstall": "npm run checkNpmVersion",
-		"checkNpmVersion": "bash ./scripts/check-npm-version.sh",
-		"postinstall": "npm run build --workspaces --if-present",
-		"start-proxy": "npm run proxy -w=proxy",
-		"start-browser-client": "npm run start -w=browser-client",
-		"start-dev-everything": "npm run start-proxy & npm run start-browser-client & npm run dev -w=portalnetwork"
-	}
-=======
-  "name": "@chainsafe/discv5",
-  "version": "0.6.6",
-  "description": "Discovery V5",
-  "main": "lib/index.js",
-  "files": [
-    "lib"
+  "name": "ultralight",
+  "private": true,
+  "workspaces": [
+    "./packages/*"
   ],
+  "engines": {
+    "npm": ">=7"
+  },
   "scripts": {
-    "check-types": "tsc --noEmit",
-    "build": "tsc --declaration --outDir lib",
-    "prepublishOnly": "yarn build",
-    "prepare": "npm run build",
-    "lint": "eslint --color --ext .ts src/",
-    "test": "mocha -r ts-node/register 'test/**/*.test.ts'"
-  },
-  "pre-push": [
-    "lint"
-  ],
-  "repository": {
-    "type": "git",
-    "url": "git+https://github.com/ChainSafe/discv5.git"
-  },
-  "keywords": [
-    "discovery",
-    "discv5",
-    "ethereum",
-    "p2p"
-  ],
-  "leadMaintainer": "Cayman Nava <caymannava@gmail.com>",
-  "author": "ChainSafe Systems",
-  "license": "Apache-2.0",
-  "bugs": {
-    "url": "https://github.com/ChainSafe/discv5/issues"
-  },
-  "homepage": "https://github.com/ChainSafe/discv5#readme",
-  "devDependencies": {
-    "@dapplion/benchmark": "^0.1.6",
-    "@types/bn.js": "^4.11.5",
-    "@types/chai": "^4.2.0",
-    "@types/debug": "^4.1.5",
-    "@types/eslint": "^6.1.3",
-    "@types/ip6addr": "^0.2.0",
-    "@types/mocha": "^8.0.3",
-    "@types/node": "^12.0.10",
-    "@types/varint": "^6.0.0",
-    "@typescript-eslint/eslint-plugin": "^2.7.0",
-    "@typescript-eslint/parser": "^2.7.0",
-    "chai": "^4.2.0",
-    "eslint": "^6.6.0",
-    "eslint-plugin-prettier": "^3.1.4",
-    "karma": "^4.3.0",
-    "mocha": "^8.3.0",
-    "nyc": "^14.1.1",
-    "prettier": "^2.0.5",
-    "ts-node": "^8.3.0",
-    "typescript": "^3.8.3"
-  },
-  "dependencies": {
-    "@chainsafe/abort-controller": "^3.0.1",
-    "@leichtgewicht/ip-codec": "^2.0.3",
-    "@types/ws": "^7.4.7",
-    "base64url": "^3.0.1",
-    "bcrypto": "^5.4.0",
-    "bigint-buffer": "^1.1.5",
-    "debug": "^4.3.1",
-    "dgram": "^1.0.1",
-    "err-code": "^3.0.1",
-    "ip6addr": "^0.2.3",
-    "is-ip": "^3.1.0",
-    "libp2p-crypto": "^0.19.7",
-    "multiaddr": "^10.0.1",
-    "multihashes": "^4.0.3",
-    "peer-id": "^0.15.3",
-    "rlp": "^2.2.6",
-    "strict-event-emitter-types": "^2.0.0",
-    "varint": "^6.0.0",
-    "websocket-as-promised": "^2.0.1",
-    "ws": "^8.2.1"
+    "preinstall": "npm run checkNpmVersion",
+    "checkNpmVersion": "bash ./scripts/check-npm-version.sh",
+    "postinstall": "npm run build --workspaces --if-present",
+    "start-proxy": "npm run proxy -w=proxy",
+    "start-browser-client": "npm run start -w=browser-client",
+    "start-dev-everything": "npm run start-proxy & npm run start-browser-client & npm run dev -w=portalnetwork"
   }
->>>>>>> c0571679
 }