--- conflicted
+++ resolved
@@ -171,15 +171,9 @@
   portal.discv5.enableLogs()
 
   // portal.enableLog(
-<<<<<<< HEAD
-  //   'ultralight,-FINDNODES,*LightClient:DEBUG,*LightClient:INFO,*BeaconLightClientNetwork,*BOOTSTRAP,*OFFER,*ACCEPT,*FINDCONTENT,*FOUNDCONTENT,*uTP',
-  // )
-  portal.enableLog('*ultralight*')
-=======
   //  'ultralight,-FINDNODES,*LightClient:DEBUG,*LightClient:INFO,*BeaconLightClientNetwork,*BOOTSTRAP,*OFFER,*ACCEPT,*FINDCONTENT,*FOUNDCONTENT,*uTP:FINISHED',
   //  )
   portal.enableLog('*Portal*,uTP*')
->>>>>>> 91ae74ed
 
   const rpcAddr = args.rpcAddr ?? ip // Set RPC address (used by metrics server and rpc server)
   let metricsServer: http.Server | undefined
