import { defineConfig } from 'vitest/config'

export default defineConfig({
  test: {
    silent: true,
<<<<<<< HEAD
    exclude: ['test/integration'],
=======
>>>>>>> 8b86c257
    testTimeout: 180000,
  },
})<|MERGE_RESOLUTION|>--- conflicted
+++ resolved
@@ -3,10 +3,6 @@
 export default defineConfig({
   test: {
     silent: true,
-<<<<<<< HEAD
-    exclude: ['test/integration'],
-=======
->>>>>>> 8b86c257
     testTimeout: 180000,
   },
 })