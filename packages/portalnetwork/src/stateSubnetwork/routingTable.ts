--- conflicted
+++ resolved
@@ -1,13 +1,8 @@
-<<<<<<< HEAD
-import { BN } from 'bn.js'
-=======
->>>>>>> bff8d3d6
 import { ENR, NodeId } from '@chainsafe/discv5'
 import { distance } from './util'
 import { PortalNetworkRoutingTable } from '../client'
 
 export class StateNetworkRoutingTable extends PortalNetworkRoutingTable {
-<<<<<<< HEAD
   /**
    *
    * @param id id of node to find nearest nodes to
@@ -15,39 +10,16 @@
    * @returns array of `limit` nearest nodes
    */
   nearest(id: NodeId, limit: number): ENR[] {
-    const results: ENR[] = []
+    const results: ENR[] = [];
     this.buckets.forEach((bucket) => {
-      results.push(...bucket.values())
+      results.push(...bucket.values());
+    });
+    results.sort((a, b) => {
+      const diff = distance(BigInt(id), BigInt(a.nodeId)) - distance(BigInt(id), BigInt(b.nodeId));
+      if (diff < 0) return -1;
+      if (diff === 0n) return 0;
+      return 1;
     })
-    results.sort((a, b) => {
-      const diff = distance(new BN(id, 16), new BN(a.nodeId, 16)).sub(
-        distance(new BN(id, 16), new BN(b.nodeId, 16))
-      )
-      if (diff.isNeg()) return -1
-      if (diff.isZero()) return 0
-      return 1
-    })
-    return results.slice(0, limit)
+    return results.slice(0, limit);
   }
-=======
-    /**
-     *
-     * @param id id of node to find nearest nodes to
-     * @param limit maximum number of nodes to return
-     * @returns array of `limit` nearest nodes
-     */
-    nearest(id: NodeId, limit: number): ENR[] {
-        const results: ENR[] = [];
-        this.buckets.forEach((bucket) => {
-            results.push(...bucket.values());
-        });
-        results.sort((a, b) => {
-            const diff = distance(BigInt(id), BigInt(a.nodeId)) - distance(BigInt(id), BigInt(b.nodeId));
-            if (diff < 0) return -1;
-            if (diff === 0n) return 0;
-            return 1;
-        })
-        return results.slice(0, limit);
-    }
->>>>>>> bff8d3d6
 }