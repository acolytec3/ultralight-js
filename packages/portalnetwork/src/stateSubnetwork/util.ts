--- conflicted
+++ resolved
@@ -1,35 +1,16 @@
-<<<<<<< HEAD
-import _BN from 'bn.js'
-const BN = _BN
-
-export const MODULO = new BN(2).pow(new BN(256))
-const MID = new BN(2).pow(new BN(255))
-=======
 export const MODULO = 2n ** 256n
 const MID = 2n ** 255n
->>>>>>> bff8d3d6
 
 /**
  * Calculates the distance between two ids using the distance function defined here
  * https://github.com/ethereum/portal-network-specs/blob/master/state-network.md#distance-function
  */
-<<<<<<< HEAD
-export const distance = (id1: _BN, id2: _BN): _BN => {
-  if (id1.gte(MODULO) || id2.gte(MODULO)) {
+export const distance = (id1: bigint, id2: bigint): bigint => {
+  if (id1 >= MODULO || id2 >= MODULO) {
     throw new Error('numeric representation of node id cannot be greater than 2^256')
   }
-  let diff: _BN
-  id1.gt(id2) ? (diff = id1.sub(id2)) : (diff = id2.sub(id1))
-  diff.gt(MID) ? (diff = MODULO.sub(diff)) : diff
+  let diff: bigint
+  id1 > id2 ? diff = id1 - id2 : diff = id2 - id1
+  diff > MID ? diff = MODULO - diff : diff
   return diff
-=======
-export const distance = (id1: bigint, id2: bigint): bigint => {
-    if (id1 >= MODULO || id2 >= MODULO) {
-        throw new Error('numeric representation of node id cannot be greater than 2^256')
-    }
-    let diff: bigint
-    id1 > id2 ? diff = id1 - id2 : diff = id2 - id1
-    diff > MID ? diff = MODULO - diff : diff
-    return diff
->>>>>>> bff8d3d6
 }