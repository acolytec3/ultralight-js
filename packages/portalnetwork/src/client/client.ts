import { Discv5, ENR, IDiscv5CreateOptions } from "portalnetwork-discv5";
import { ITalkReqMessage, ITalkRespMessage } from "portalnetwork-discv5/lib/message";
import { EventEmitter } from 'events'

import debug from 'debug'
import { StateNetworkCustomDataType, MessageCodes, SubNetworkIds, FindNodesMessage, NodesMessage, PortalWireMessageType, FindContentMessage, ContentMessageType, enrs, OfferMessage, AcceptMessage } from "../wire";
import { fromHexString, toHexString } from "@chainsafe/ssz";
import { StateNetworkRoutingTable } from "..";
import { shortId } from "../util";
import { bufferToPacket, PacketType, Uint8, UtpProtocol } from '../wire/utp'

const _log = debug("portalnetwork")

type state = {
    [key: string]: Uint8Array
}

export class PortalNetwork extends EventEmitter {
    client: Discv5;
    stateNetworkRoutingTable: StateNetworkRoutingTable;
    uTP: UtpProtocol;
    // TODO: Replace with proper database once state network defined 
    stateNetworkState: state
    
    constructor(config: IDiscv5CreateOptions) {
        super();
        this.client = Discv5.create(config)
        this.stateNetworkRoutingTable = new StateNetworkRoutingTable(this.client.enr.nodeId, 5)
        this.client.on("talkReqReceived", this.onTalkReq)
        this.client.on("talkRespReceived", this.onTalkResp)
<<<<<<< HEAD
        this.uTP = new UtpProtocol(this);
=======
        this.uTP = new UtpProtocol(this.client);
        this.stateNetworkState = {
            "01": Buffer.from('abc'),
            "02": Buffer.from('efg'),
            "03": new Uint8Array(2000).fill(1)
        }
>>>>>>> c9cef0ce
    }
    
    log = (msg: any ) => {
        _log(msg)
        typeof msg === 'string'
        ? this.emit("log", msg)
        : this.emit("log", `Payload: SSZ Union<${Object.entries(msg).map(([k,v]) => {return `${k}: ${v}`}).toString()}>`)
    }
    /**
     * Starts the portal network client
     */
    public start = async () => {
        await this.client.start()
    }

    /**
     * 
     * @param namespaces comma separated list of logging namespaces
     * defaults to "portalnetwork*, discv5*"
     */
    public enableLog = (namespaces: string = "portalnetwork*,discv5:service*,<uTP>*") => {
        debug.enable(namespaces)
    }

    /**
     * 
     * Sends a Portal Network Wire Protocol PING message to a specified node
     * @param dstId the nodeId of the peer to send a ping to
     */
    public sendPing = (dstId: string) => {
        const payload = StateNetworkCustomDataType.serialize({ dataRadius: BigInt(1) })
        const pingMsg = PortalWireMessageType.serialize({
            selector: MessageCodes.PING, value: {
            enrSeq: this.client.enr.seq,
            customPayload: payload
            }
        })
        this.client.sendTalkReq(dstId, Buffer.from(pingMsg), fromHexString(SubNetworkIds.StateNetworkId))
            .then((res) => {
                if (parseInt(res.slice(0, 1).toString('hex')) === MessageCodes.PONG) {
                    this.log(`Received PONG from ${shortId(dstId)}`)
                    const decoded = PortalWireMessageType.deserialize(res)
                    this.log(decoded)
                } else {
                    this.log(`Received invalid response from ${shortId(dstId)} to PING request`)
                }
            })
            .catch((err) => {
                this.log(`Error during PING request to ${shortId(dstId)}: ${err.toString()}`)
            })
        this.log(`Sending PING to ${shortId(dstId)} for ${SubNetworkIds.StateNetworkId} subnetwork`)
    }

    /**
     * Sends a Portal Network Wire Protocol FINDNODES request to a peer requesting other node ENRs
     * @param dstId node id of peer
     * @param distances distances as defined by subnetwork for node ENRs being requested
     */
    public sendFindNodes = (dstId: string, distances: Uint16Array) => {
        const findNodesMsg: FindNodesMessage = { distances: distances }
        const payload = PortalWireMessageType.serialize({ selector: MessageCodes.FINDNODES, value: findNodesMsg })
        this.client.sendTalkReq(dstId, Buffer.from(payload), fromHexString(SubNetworkIds.StateNetworkId))
            .then(res => {
                if (parseInt(res.slice(0, 1).toString('hex')) === MessageCodes.NODES) {
                    this.log(`Received NODES from ${shortId(dstId)}`);
                    const decoded = PortalWireMessageType.deserialize(res);
                    const msg = decoded.value as NodesMessage;
                    this.log(`Received ${msg.total} ENRs from ${shortId(dstId)}`);
                    if (msg.total > 0) {
                        this.log(ENR.decode(Buffer.from(msg.enrs[0])).nodeId)
                    }
                }
            })
        this.log(`Sending FINDNODES to ${shortId(dstId)} for ${SubNetworkIds.StateNetworkId} subnetwork`)
    }

    public sendFindContent = (dstId: string, key: Uint8Array) => {
        const findContentMsg: FindContentMessage = { contentKey: key };
        console.log(key)
        const payload = PortalWireMessageType.serialize({ selector: MessageCodes.FINDCONTENT, value: findContentMsg });
        this.client.sendTalkReq(dstId, Buffer.from(payload), fromHexString(SubNetworkIds.StateNetworkId))
            .then(res => {
                if (parseInt(res.slice(0, 1).toString('hex')) === MessageCodes.CONTENT) {
                    this.log(`Received FOUNDCONTENT from ${shortId(dstId)}`);
                    // TODO: Switch this to use PortalWireMessageType.deserialize if type inference can be worked out
                    const decoded = ContentMessageType.deserialize(res.slice(1))
                    this.log(decoded)
                }
            })
        this.log(`Sending FINDCONTENT to ${shortId(dstId)} for ${SubNetworkIds.StateNetworkId} subnetwork`)
    }

    public sendOffer = (dstId: string, contentKeys: Uint8Array[]) => {
        const offerMsg: OfferMessage = {
            contentKeys
        }
        const payload = PortalWireMessageType.serialize({ selector: MessageCodes.OFFER, value: offerMsg })
        this.client.sendTalkReq(dstId, Buffer.from(payload), fromHexString(SubNetworkIds.StateNetworkId))
            .then(async (res) => {
                const decoded = PortalWireMessageType.deserialize(res);
                if (decoded.selector === MessageCodes.ACCEPT) {
                    this.log(`Received ACCEPT message from ${shortId(dstId)}`);
                    this.log(decoded.value);
                    // TODO: Add code to initiate uTP streams with serving of requested content
                    await this.sendUtpStreamRequest(dstId)
                }
            })
        }
        
    public sendUtpStreamRequest = async (dstId: string) => {
            // Initiate a uTP stream request with a SYN packet
        await this.uTP.initiateConnectionRequest(dstId)
    }

    private sendPong = async (srcId: string, reqId: bigint) => {
        const customPayload = StateNetworkCustomDataType.serialize({ dataRadius: BigInt(1) })
        const payload = {
            enrSeq: this.client.enr.seq,
            customPayload: customPayload
        }
        const pongMsg = PortalWireMessageType.serialize({
            selector: MessageCodes.PONG,
            value: payload
        })
        this.client.sendTalkResp(srcId, reqId, Buffer.from(pongMsg))
    }

    private onTalkReq = async (srcId: string, sourceId: ENR | null, message: ITalkReqMessage) => {
        switch (toHexString(message.protocol)) {
            case SubNetworkIds.StateNetworkId: this.log(`Received State Subnetwork request`); break;
            case SubNetworkIds.UTPNetworkId: this.log(`Received uTP packet`); this.handleUTPStreamRequest(srcId, message); return;
            default: this.log(`Received TALKREQ message on unsupported protocol ${toHexString(message.protocol)}`); return;

        }

        const messageType = message.request[0];
        this.log(`TALKREQUEST message received from ${srcId}`)
        switch (messageType) {
            case MessageCodes.PING: this.handlePing(srcId, message); break;
            case MessageCodes.PONG: this.log(`PONG message not expected in TALKREQ`); break;
            case MessageCodes.FINDNODES: this.handleFindNodes(srcId, message); break;
            case MessageCodes.NODES: this.log(`NODES message not expected in TALKREQ`); break;
            case MessageCodes.FINDCONTENT: this.handleFindContent(srcId, message); break;
            case MessageCodes.CONTENT: this.log(`CONTENT message not expected in TALKREQ`); break;
            case MessageCodes.OFFER: this.handleOffer(srcId, message); break;
            case MessageCodes.ACCEPT: this.log(`ACCEPT message not expected in TALKREQ`); break;
            default: this.log(`Unrecognized message type received`)
        }
    }

    private onTalkResp = (srcId: string, sourceId: ENR | null, message: ITalkRespMessage) => {
        this.log(`TALKRESPONSE message received from ${srcId}, ${message.toString()}`)
    }

    private handlePing = (srcId: string, message: ITalkReqMessage) => {
        // Check to see if node is already in state network routing table and add if not
        if (!this.stateNetworkRoutingTable.getValue(srcId)) {
            const enr = this.client.getKadValue(srcId);
            this.log(`adding ${srcId} to stateNetwork routing table`)
            if (enr) {
                this.stateNetworkRoutingTable.add(enr);
            }
        }
        this.sendPong(srcId, message.id);
    }

    private handleFindNodes = (srcId: string, message: ITalkReqMessage) => {
        const decoded = PortalWireMessageType.deserialize(message.request)
        this.log(`Received FINDNODES request from ${shortId(srcId)}`)
        this.log(decoded)
        const payload = decoded.value as FindNodesMessage;
        if (payload.distances.length > 0) {
            let nodesPayload: NodesMessage = {
                total: 0,
                enrs: []
            };
            // Send the client's ENR if a node at distance 0 is requested
            if (typeof payload.distances.find((res) => res === 0) === 'number')
                nodesPayload = {
                    total: 1,
                    enrs: [this.client.enr.encode()]
                }
            // TODO: Return known nodes in State Network DHT at specified distances
            const encodedPayload = PortalWireMessageType.serialize({ selector: MessageCodes.NODES, value: nodesPayload })
            this.client.sendTalkResp(srcId, message.id, encodedPayload);
        } else {
            this.client.sendTalkResp(srcId, message.id, Buffer.from([]))
        }

    }

    private handleOffer = async (srcId: string, message: ITalkReqMessage) => {
        const decoded = PortalWireMessageType.deserialize(message.request)
        this.log(`Received OFFER request from ${shortId(srcId)}`)
        this.log(decoded)
        const msg = decoded.value as OfferMessage;
        if (msg.contentKeys.length > 0) {
            await this.sendAccept(srcId, message)
        } else {
            this.client.sendTalkResp(srcId, message.id, Buffer.from([]))
        }
    }
    
    private sendAccept = async (srcId: string, message: ITalkReqMessage) => {
        const connectionId = await this.uTP.initiateConnectionRequest(srcId);
        const payload: AcceptMessage = {
            connectionId: new Uint8Array(2).fill(connectionId),
            contentKeys: [true]
        }
        const encodedPayload = PortalWireMessageType.serialize({ selector: MessageCodes.ACCEPT, value: payload });
        this.client.sendTalkResp(srcId, message.id, Buffer.from(encodedPayload))
        

    }

    private handleFindContent = (srcId: string, message: ITalkReqMessage) => {
        const decoded = PortalWireMessageType.deserialize(message.request)
        this.log(`Received FINDCONTENT request from ${shortId(srcId)}`)
        this.log(decoded)
        const decodedContentMessage = decoded.value as FindContentMessage

        //Check to see if value in locally maintained state network state
        const contentKey = Buffer.from(decodedContentMessage.contentKey).toString('hex')
        const value = this.stateNetworkState[contentKey]
        console.log('value found', contentKey, value)
        if (value && value.length < 1200) {
            console.log('Found value for requested content', Buffer.from(decodedContentMessage.contentKey).toString('hex'), value)
            const payload = ContentMessageType.serialize({ selector: 1, value: value })
            this.client.sendTalkResp(srcId, message.id, Buffer.concat([Buffer.from([MessageCodes.CONTENT]), Buffer.from(payload)]))
        } else {
            // Sends the node's ENR as the CONTENT response (dummy data to verify the union serialization is working)
            const msg: enrs = [this.client.enr.encode()]
            // TODO: Switch this line to use PortalWireMessageType.serialize
            const payload = ContentMessageType.serialize({ selector: 2, value: msg })
            this.client.sendTalkResp(srcId, message.id, Buffer.concat([Buffer.from([MessageCodes.CONTENT]), Buffer.from(payload)]))
        }
    }

    private handleUTPStreamRequest = async (srcId: string, message: ITalkReqMessage) => {

        const packet = bufferToPacket(message.request)
        switch (packet.header.pType) {

            case PacketType.ST_SYN: await this.uTP.handleIncomingConnectionRequest(packet, srcId); break;
            case PacketType.ST_DATA: await this.uTP.handleIncomingData(packet, srcId); break;
            case PacketType.ST_STATE: this.log('got STATE packet'); break;
            case PacketType.ST_RESET: this.log('got RESET packet'); break;
            case PacketType.ST_FIN: await this.uTP.handleFin(packet, srcId); this.log('got FIN packet'); break;
        }
    }

}
<|MERGE_RESOLUTION|>--- conflicted
+++ resolved
@@ -28,16 +28,13 @@
         this.stateNetworkRoutingTable = new StateNetworkRoutingTable(this.client.enr.nodeId, 5)
         this.client.on("talkReqReceived", this.onTalkReq)
         this.client.on("talkRespReceived", this.onTalkResp)
-<<<<<<< HEAD
-        this.uTP = new UtpProtocol(this);
-=======
+
         this.uTP = new UtpProtocol(this.client);
         this.stateNetworkState = {
             "01": Buffer.from('abc'),
             "02": Buffer.from('efg'),
             "03": new Uint8Array(2000).fill(1)
         }
->>>>>>> c9cef0ce
     }
     
     log = (msg: any ) => {
