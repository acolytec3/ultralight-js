--- conflicted
+++ resolved
@@ -824,10 +824,7 @@
    * the History Network Routing Table if they support that subnetwork.
    */
   private bucketRefresh = async () => {
-<<<<<<< HEAD
     // TODO Rework bucket refresh logic given most nodes will be at log2distance ~>240
-=======
->>>>>>> 5ecade6a
     const notFullBuckets = this.historyNetworkRoutingTable.buckets
       .map((bucket, idx) => {
         return { bucket: bucket, distance: idx }
