--- conflicted
+++ resolved
@@ -106,7 +106,6 @@
    */
   public static recreatePortalNetwork = async (
     proxyAddress = 'ws://127.0.0.1:5050',
-<<<<<<< HEAD
     LDB: LevelUp
   ) => {
     const prev_enr_string = await LDB.get('enr')
@@ -140,33 +139,6 @@
     } else {
       throw new Error('Cannot recreate Portal Network from stored data')
     }
-=======
-    db: LevelUp,
-    prev_content?: string[][]
-  ) => {
-    const enr = ENR.decodeTxt(await db.get('enr'))
-    const id = await PeerId.createFromJSON(JSON.parse(await db.get('peerid')))
-    const portal = new PortalNetwork(
-      {
-        enr: enr,
-        peerId: id,
-        multiaddr: enr.getLocationMultiaddr('udp')!,
-        transport: new WebSocketTransportService(
-          enr.getLocationMultiaddr('udp')!,
-          enr.nodeId,
-          proxyAddress
-        ),
-        config: {
-          addrVotesToUpdateEnr: 1,
-          enrUpdate: true,
-        },
-      },
-      2n ** 256n,
-      db,
-      prev_content
-    )
-    return portal
->>>>>>> 399e5116
   }
 
   public static createMobilePortalNetwork = async (bootnodes: string[], ip?: string) => {
