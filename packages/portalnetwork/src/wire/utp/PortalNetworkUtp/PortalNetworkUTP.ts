--- conflicted
+++ resolved
@@ -436,19 +436,6 @@
   async _handleFinPacket(request: ContentRequest, packet: Packet) {
     const requestCode = request.requestCode
     const streamer = async (content: Uint8Array) => {
-<<<<<<< HEAD
-      request.contentKeys?.forEach((key) => {
-        const contentKey = HistoryNetworkContentKeyUnionType.deserialize(key)
-        const decodedContent = contentKey.value as HistoryNetworkContentKey
-        this.logger(
-          'streaming',
-          contentKey.selector === 4 ? 'an accumulator...' : contentKey.selector
-        )
-        const _key = contentKey.selector > 2 ? decodedContent : decodedContent.blockHash
-        this.logger(decodedContent)
-        this.emit('Stream', 1, contentKey.selector, toHexString(_key as Uint8Array), content)
-      })
-=======
       const contentKey = HistoryNetworkContentKeyUnionType.deserialize(request.contentKey)
       const decodedContent = contentKey.value as HistoryNetworkContentKey
       this.logger(
@@ -467,7 +454,6 @@
       }
       this.logger(decodedContent)
       this.emit('Stream', 1, contentKey.selector, toHexString(key ?? Uint8Array.from([])), content)
->>>>>>> ee612b2e
     }
     let content
     try {
