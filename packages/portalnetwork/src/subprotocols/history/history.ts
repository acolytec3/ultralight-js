--- conflicted
+++ resolved
@@ -81,13 +81,6 @@
   public findContentLocally = async (contentKey: Uint8Array) => {
     const lookupKey = serializedContentKeyToContentId(contentKey)
     let value = Uint8Array.from([])
-<<<<<<< HEAD
-    try {
-      //Check to see if value in content db
-      value = Buffer.from(fromHexString(await this.client.db.get(lookupKey)))
-    } catch {}
-
-=======
     if (contentKey[0] === HistoryNetworkContentTypes.HeaderProof) {
       try {
         // Create Header Proof
@@ -107,7 +100,6 @@
         value = Buffer.from(fromHexString(await this.client.db.get(lookupKey)))
       } catch {}
     }
->>>>>>> ef67c153
     return value
   }
   public init = async () => {
