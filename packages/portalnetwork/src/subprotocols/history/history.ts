import { fromHexString, toHexString } from '@chainsafe/ssz'
import debug, { Debugger } from 'debug'
import {
  ContentMessageType,
  decodeHistoryNetworkContentKey,
  FindContentMessage,
  MessageCodes,
  PortalWireMessageType,
  reassembleBlock,
  RequestCode,
  shortId,
  Witnesses,
  saveReceipts,
  decodeReceipts,
  PortalNetwork,
  FoundContent,
} from '../../index.js'
import { ProtocolId } from '../../types.js'
import { ETH } from './eth_module.js'
import { GossipManager } from './gossip.js'
import { BlockHeaderWithProof, EpochAccumulator, HistoryNetworkContentType } from './types.js'
import { BaseProtocol } from '../protocol.js'
import {
  epochIndexByBlocknumber,
  epochRootByBlocknumber,
  epochRootByIndex,
  blockNumberToGindex,
  getContentKey,
} from './util.js'
import {
  createProof,
  Proof,
  ProofType,
  SingleProof,
  SingleProofInput,
} from '@chainsafe/persistent-merkle-tree'
import { Block, BlockHeader } from '@ethereumjs/block'
import { bytesToInt } from '@ethereumjs/util'

export class HistoryProtocol extends BaseProtocol {
  protocolId: ProtocolId.HistoryNetwork
  protocolName = 'HistoryNetwork'
  logger: Debugger
  ETH: ETH
  gossipManager: GossipManager
  constructor(client: PortalNetwork, nodeRadius?: bigint) {
    super(client, nodeRadius)
    this.protocolId = ProtocolId.HistoryNetwork
    this.logger = debug(this.enr.nodeId.slice(0, 5)).extend('Portal').extend('HistoryNetwork')
    this.ETH = new ETH(this)
    this.gossipManager = new GossipManager(this)
    this.routingTable.setLogger(this.logger)
  }
  /**
   *
   * @param decodedContentMessage content key to be found
   * @returns content if available locally
   */
  public findContentLocally = async (contentKey: Uint8Array): Promise<Uint8Array> => {
    const value = await this.retrieve(toHexString(contentKey))
    return value ? fromHexString(value) : fromHexString('0x')
  }

  public validateHeader = async (value: Uint8Array, contentHash: string) => {
    const headerProof = BlockHeaderWithProof.deserialize(value)
    const header = BlockHeader.fromRLPSerializedHeader(headerProof.header, {
      setHardfork: true,
    })
    const proof = headerProof.proof

    if (header.number < 15537393n) {
      // Only check for proof if pre-merge block header
      if (proof.value === null) {
        throw new Error('Received block header without proof')
      }
      try {
        this.verifyInclusionProof(proof.value, contentHash, header.number)
      } catch {
        throw new Error('Received block header with invalid proof')
      }
    }
    this.put(
      this.protocolId,
      getContentKey(HistoryNetworkContentType.BlockHeader, fromHexString(contentHash)),
      toHexString(value),
    )
  }

  /**
   * Send FINDCONTENT request for content corresponding to `key` to peer corresponding to `dstId`
   * @param dstId node id of peer
   * @param key content key defined by the subprotocol spec
   * @param protocolId subprotocol ID on which content is being sought
   * @returns the value of the FOUNDCONTENT response or undefined
   */
  public sendFindContent = async (dstId: string, key: Uint8Array) => {
    const enr = this.routingTable.getWithPending(dstId)?.value
    if (!enr) {
      this.logger(`No ENR found for ${shortId(dstId)}.  FINDCONTENT aborted.`)
      return
    }
    this.metrics?.findContentMessagesSent.inc()
    const findContentMsg: FindContentMessage = { contentKey: key }
    const payload = PortalWireMessageType.serialize({
      selector: MessageCodes.FINDCONTENT,
      value: findContentMsg,
    })
    this.logger.extend('FINDCONTENT')(`Sending to ${shortId(dstId)}`)
    const res = await this.sendMessage(enr, payload, this.protocolId)
    if (res.length === 0) {
      return undefined
    }

    try {
      if (bytesToInt(res.slice(0, 1)) === MessageCodes.CONTENT) {
        this.metrics?.contentMessagesReceived.inc()
        this.logger.extend('FOUNDCONTENT')(`Received from ${shortId(dstId)}`)
        const decoded = ContentMessageType.deserialize(res.subarray(1))
        const contentKey = decodeHistoryNetworkContentKey(toHexString(key))
        const contentHash = contentKey.blockHash
        const contentType = contentKey.contentType

        switch (decoded.selector) {
          case FoundContent.UTP: {
            const id = new DataView((decoded.value as Uint8Array).buffer).getUint16(0, false)
            this.logger.extend('FOUNDCONTENT')(`received uTP Connection ID ${id}`)
            await this.handleNewRequest({
              protocolId: this.protocolId,
              contentKeys: [key],
              peerId: dstId,
              connectionId: id,
              requestCode: RequestCode.FINDCONTENT_READ,
              contents: [],
            })
            break
          }
          case FoundContent.CONTENT:
            this.logger(
              `received ${HistoryNetworkContentType[contentType]} content corresponding to ${contentHash}`,
            )
            try {
              await this.store(contentType, contentHash, decoded.value as Uint8Array)
            } catch {
              this.logger('Error adding content to DB')
            }
            break
          case FoundContent.ENRS: {
            this.logger(`received ${decoded.value.length} ENRs`)
            break
          }
        }
        return decoded
      }
    } catch (err: any) {
      this.logger(`Error sending FINDCONTENT to ${shortId(dstId)} - ${err.message}`)
    }
  }

  /**
   * Convenience method to add content for the History Network to the DB
   * @param contentType - content type of the data item being stored
   * @param hashKey - hex string representation of blockHash or epochHash
   * @param value - hex string representing RLP encoded blockheader, block body, or block receipt
   * @throws if `blockHash` or `value` is not hex string
   */
  public store = async (
    contentType: HistoryNetworkContentType,
    hashKey: string,
    value: Uint8Array,
  ): Promise<void> => {
    if (contentType === HistoryNetworkContentType.BlockBody) {
      await this.addBlockBody(value, hashKey)
    } else if (contentType === HistoryNetworkContentType.BlockHeader) {
      try {
        await this.validateHeader(value, hashKey)
      } catch (err) {
        this.logger(`Error validating header: ${(err as any).message}`)
      }
    } else {
      this.put(
        this.protocolId,
        getContentKey(contentType, fromHexString(hashKey)),
        toHexString(value),
      )
    }
    this.emit('ContentAdded', hashKey, contentType, toHexString(value))
    if (this.routingTable.values().length > 0) {
      // Gossip new content to network (except header accumulators)
      this.gossipManager.add(hashKey, contentType)
    }
    this.logger(`${HistoryNetworkContentType[contentType]} added for ${hashKey}`)
  }

  public async retrieve(contentKey: string): Promise<string | undefined> {
    try {
      const content = await this.get(this.protocolId, contentKey)
      return content
    } catch {
      this.logger(`Error retrieving ${contentKey} from DB`)
    }
  }

  public async saveReceipts(block: Block) {
    this.logger.extend('BLOCK_BODY')(`added for block #${block.header.number}`)
    const receipts = await saveReceipts(block)
    this.store(HistoryNetworkContentType.Receipt, toHexString(block.hash()), receipts)
    return decodeReceipts(receipts)
  }

  public async addBlockBody(value: Uint8Array, hashKey: string) {
<<<<<<< HEAD
=======
    const _bodyKey = getContentKey(HistoryNetworkContentType.BlockBody, fromHexString(hashKey))
>>>>>>> 1ab46516
    if (value.length === 0) {
      // Occurs when `getBlockByHash` called `includeTransactions` === false
      return
    }
    let block: Block | undefined
    try {
      const headerContentKey = getContentKey(
        HistoryNetworkContentType.BlockHeader,
        fromHexString(hashKey),
      )
      const headerWith = await this.retrieve(headerContentKey)
      const hexHeader = BlockHeaderWithProof.deserialize(fromHexString(headerWith!)).header
      // Verify we can construct a valid block from the header and body provided
      block = reassembleBlock(hexHeader, value)
    } catch {
      this.logger(`Block Header for ${shortId(hashKey)} not found locally.  Querying network...`)
      block = await this.ETH.getBlockByHash(hashKey, false)
    }
    const bodyContentKey = getContentKey(
      HistoryNetworkContentType.BlockBody,
      fromHexString(hashKey),
    )
    if (block instanceof Block) {
      this.put(this.protocolId, bodyContentKey, toHexString(value))
      if (block.transactions.length > 0) {
        await this.saveReceipts(block)
      }
    } else {
      this.logger(`Could not verify block content`)
      this.logger(`Adding anyway for testing...`)
      this.put(this.protocolId, bodyContentKey, toHexString(value))
      // TODO: Decide what to do here.  We shouldn't be storing block bodies without a corresponding header
      // as it's against spec
      return
    }
  }

  public generateInclusionProof = async (blockNumber: bigint): Promise<Witnesses> => {
    const epochHash = epochRootByBlocknumber(blockNumber)
    const epoch = await this.retrieve(
      getContentKey(HistoryNetworkContentType.EpochAccumulator, epochHash),
    )
    try {
      const accumulator = EpochAccumulator.deserialize(fromHexString(epoch!))
      const tree = EpochAccumulator.value_toTree(accumulator)
      const proofInput: SingleProofInput = {
        type: ProofType.single,
        gindex: blockNumberToGindex(blockNumber),
      }
      const proof = createProof(tree, proofInput) as SingleProof
      return proof.witnesses
    } catch (err: any) {
      throw new Error('Error generating inclusion proof: ' + (err as any).message)
    }
  }

  public verifyInclusionProof(
    witnesses: Uint8Array[],
    blockHash: string,
    blockNumber: bigint,
  ): boolean {
    const target = epochRootByIndex(epochIndexByBlocknumber(blockNumber))
    const proof: Proof = {
      type: ProofType.single,
      gindex: blockNumberToGindex(blockNumber),
      witnesses: witnesses,
      leaf: fromHexString(blockHash),
    }
    EpochAccumulator.createFromProof(proof, target)
    return true
  }
}<|MERGE_RESOLUTION|>--- conflicted
+++ resolved
@@ -208,10 +208,7 @@
   }
 
   public async addBlockBody(value: Uint8Array, hashKey: string) {
-<<<<<<< HEAD
-=======
     const _bodyKey = getContentKey(HistoryNetworkContentType.BlockBody, fromHexString(hashKey))
->>>>>>> 1ab46516
     if (value.length === 0) {
       // Occurs when `getBlockByHash` called `includeTransactions` === false
       return
