--- conflicted
+++ resolved
@@ -37,22 +37,11 @@
     // Don't support content lookups for protocols that don't implement it (i.e. Canonical Indices)
     if (!this.protocol.sendFindContent) return
     this.protocol.client.metrics?.totalContentLookups.inc()
-<<<<<<< HEAD
     try {
       const res = await this.protocol.client.db.get(toHexString(this.contentKey))
       return fromHexString(res)
     } catch (err: any) {
       this.logger(`content key not in db ${err.message}`)
-=======
-    const res = await this.protocol.findContentLocally(this.contentKey)
-    if (res) {
-      return res
-    }
-    const nearest = this.protocol.routingTable.nearest(this.contentId, 5)
-    for (const peer of nearest) {
-      const dist = distance(peer.nodeId, this.contentId)
-      this.lookupPeers.push({ nodeId: peer.nodeId, distance: dist })
->>>>>>> 8f290b5b
     }
     let finished = false
     while (!finished) {
