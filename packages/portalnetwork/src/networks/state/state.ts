--- conflicted
+++ resolved
@@ -89,7 +89,6 @@
           case FoundContent.UTP: {
             const id = new DataView((decoded.value as Uint8Array).buffer).getUint16(0, false)
             this.logger.extend('FOUNDCONTENT')(`received uTP Connection ID ${id}`)
-<<<<<<< HEAD
             decoded = await new Promise((resolve, _reject) => {
               // TODO: Figure out how to clear this listener
               this.on('ContentAdded', (contentKey: Uint8Array, value) => {
@@ -104,16 +103,7 @@
                 peerId: dstId,
                 connectionId: id,
                 requestCode: RequestCode.FINDCONTENT_READ,
-                contents: [],
               })
-=======
-            await this.handleNewRequest({
-              networkId: this.networkId,
-              contentKeys: [key],
-              peerId: dstId,
-              connectionId: id,
-              requestCode: RequestCode.FINDCONTENT_READ,
->>>>>>> bf4fe338
             })
             break
           }
