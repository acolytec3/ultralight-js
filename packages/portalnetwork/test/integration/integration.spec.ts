import { Block, BlockHeader } from '@ethereumjs/block'
import { createFromProtobuf } from '@libp2p/peer-id-factory'
import { multiaddr } from '@multiformats/multiaddr'
import { readFileSync } from 'fs'
import { it, assert } from 'vitest'
import {
  addRLPSerializedBlock,
  BlockHeaderWithProof,
  fromHexString,
  getContentKey,
  HistoryNetworkContentType,
  HistoryProtocol,
  PortalNetwork,
  ProtocolId,
  toHexString,
  TransportLayer,
} from '../../src/index.js'
import { createRequire } from 'module'
import { EventEmitter } from 'events'
import { SignableENR } from '@chainsafe/discv5'
import { bytesToHex } from '@ethereumjs/util'
const require = createRequire(import.meta.url)

const privateKeys = [
  '0x0a2700250802122102273097673a2948af93317235d2f02ad9cf3b79a34eeb37720c5f19e09f11783c12250802122102273097673a2948af93317235d2f02ad9cf3b79a34eeb37720c5f19e09f11783c1a2408021220aae0fff4ac28fdcdf14ee8ecb591c7f1bc78651206d86afe16479a63d9cb73bd',
  '0x0a27002508021221039909a8a7e81dbdc867480f0eeb7468189d1e7a1dd7ee8a13ee486c8cbd743764122508021221039909a8a7e81dbdc867480f0eeb7468189d1e7a1dd7ee8a13ee486c8cbd7437641a2408021220c6eb3ae347433e8cfe7a0a195cc17fc8afcd478b9fb74be56d13bccc67813130',
]

const testBlockData = require('../testData/testBlocks.json')
const epoch25 = readFileSync(
  './test/testData/0x03f216a28afb2212269b634b9b44ff327a4a79f261640ff967f7e3283e3a184c70.portalcontent',
  { encoding: 'hex' },
)
const testBlocks: Block[] = testBlockData.slice(0, 26).map((testBlock: any) => {
  return Block.fromRLPSerializedBlock(fromHexString(testBlock.rlp), {
    setHardfork: true,
  })
})
const testHashes: Uint8Array[] = testBlocks.map((testBlock: Block) => {
  return testBlock.hash()
})
const testHashStrings: string[] = testHashes.map((testHash: Uint8Array) => {
  return toHexString(testHash)
})

it('gossip test', async () => {
  const id1 = await createFromProtobuf(fromHexString(privateKeys[0]))
  const enr1 = SignableENR.createFromPeerId(id1)
  const initMa: any = multiaddr(`/ip4/127.0.0.1/udp/5000`)
  enr1.setLocationMultiaddr(initMa)
  const id2 = await createFromProtobuf(fromHexString(privateKeys[1]))
  const enr2 = SignableENR.createFromPeerId(id2)
  const initMa2: any = multiaddr(`/ip4/127.0.0.1/udp/5001`)
  enr2.setLocationMultiaddr(initMa2)
  const node1 = await PortalNetwork.create({
    transport: TransportLayer.NODE,
    supportedProtocols: [ProtocolId.HistoryNetwork],
    config: {
      enr: enr1,
      bindAddrs: {
        ip4: initMa,
      },
      peerId: id1,
    },
  })
  const node2 = await PortalNetwork.create({
    transport: TransportLayer.NODE,
    supportedProtocols: [ProtocolId.HistoryNetwork],
    config: {
      enr: enr2,
      bindAddrs: {
        ip4: initMa2,
      },
      peerId: id2,
    },
  })

  await node1.start()
  await node2.start()
  const protocol1 = node1.protocols.get(ProtocolId.HistoryNetwork) as HistoryProtocol
  const protocol2 = node2.protocols.get(ProtocolId.HistoryNetwork) as HistoryProtocol
  await protocol1?.sendPing(protocol2?.enr!.toENR())
  assert.equal(
    protocol1?.routingTable.getWithPending(
      '8a47012e91f7e797f682afeeab374fa3b3186c82de848dc44195b4251154a2ed',
    )?.value.nodeId,
    '8a47012e91f7e797f682afeeab374fa3b3186c82de848dc44195b4251154a2ed',
    'node1 added node2 to routing table',
  )
  await protocol1.store(
    HistoryNetworkContentType.EpochAccumulator,
    '0xf216a28afb2212269b634b9b44ff327a4a79f261640ff967f7e3283e3a184c70',
    fromHexString(epoch25),
  )
  // await protocol2.store(
  //   HistoryNetworkContentType.EpochAccumulator,
  //   '0xf216a28afb2212269b634b9b44ff327a4a79f261640ff967f7e3283e3a184c70',
  //   fromHexString(epoch25)
  // )
  assert.equal(
    await protocol1.retrieve(
      '0x03f216a28afb2212269b634b9b44ff327a4a79f261640ff967f7e3283e3a184c70',
    ),
    '0x' + epoch25,
    'epoch 25 added',
  )
  for await (const [_idx, testBlock] of testBlocks.entries()) {
    const proof = await protocol1.generateInclusionProof(testBlock.header.number)
    assert.equal(proof.length, 15, 'proof generated for ' + toHexString(testBlock.hash()))
    const headerWith = BlockHeaderWithProof.serialize({
      header: testBlock.header.serialize(),
      proof: {
        selector: 1,
        value: proof,
      },
    })
    await protocol1.store(
      HistoryNetworkContentType.BlockHeader,
      toHexString(testBlock.hash()),
      headerWith,
    )
  }

  // Fancy workaround to allow us to "await" an event firing as expected following this - https://github.com/ljharb/tape/pull/503#issuecomment-619358911
  const end = new EventEmitter()
  protocol2.on('ContentAdded', async (key, contentType, content) => {
    if (contentType === 0) {
      const headerWithProof = BlockHeaderWithProof.deserialize(fromHexString(content))
      const header = BlockHeader.fromRLPSerializedHeader(headerWithProof.header, {
        setHardfork: true,
      })
      assert.ok(testHashStrings.includes(bytesToHex(header.hash())), 'node 2 found expected header')
      if (bytesToHex(header.hash()) === testHashStrings[6]) {
        assert.ok(true, 'found expected last header')
        node2.removeAllListeners()
        await node1.stop()
        await node2.stop()
        end.emit('end()')
      }
    }
  })
  await new Promise((resolve) => {
    end.once('end()', () => {
      resolve(true)
    })
  })
}, 20000)

it('FindContent', async () => {
  const id1 = await createFromProtobuf(fromHexString(privateKeys[0]))
  const enr1 = SignableENR.createFromPeerId(id1)
  const initMa: any = multiaddr(`/ip4/127.0.0.1/udp/3000`)
  enr1.setLocationMultiaddr(initMa)
  const id2 = await createFromProtobuf(fromHexString(privateKeys[1]))
  const enr2 = SignableENR.createFromPeerId(id2)
  const initMa2: any = multiaddr(`/ip4/127.0.0.1/udp/3001`)
  enr2.setLocationMultiaddr(initMa2)
  const node1 = await PortalNetwork.create({
    transport: TransportLayer.NODE,
    supportedProtocols: [ProtocolId.HistoryNetwork],
    config: {
      enr: enr1,
      bindAddrs: {
        ip4: initMa,
      },
      peerId: id1,
    },
  })

  const node2 = await PortalNetwork.create({
    transport: TransportLayer.NODE,
    supportedProtocols: [ProtocolId.HistoryNetwork],
    config: {
      enr: enr2,
      bindAddrs: {
        ip4: initMa2,
      },
      peerId: id2,
    },
  })

  await node1.start()
  await node2.start()
  const protocol1 = node1.protocols.get(ProtocolId.HistoryNetwork) as HistoryProtocol
  const protocol2 = node2.protocols.get(ProtocolId.HistoryNetwork) as HistoryProtocol

  await protocol1.store(
    HistoryNetworkContentType.EpochAccumulator,
    '0xf216a28afb2212269b634b9b44ff327a4a79f261640ff967f7e3283e3a184c70',
    fromHexString(epoch25),
  )
  assert.equal(
    await protocol1.retrieve(
      '0x03f216a28afb2212269b634b9b44ff327a4a79f261640ff967f7e3283e3a184c70',
    ),
    '0x' + epoch25,
    'epoch 25 added',
  )
  await addRLPSerializedBlock(testBlockData[29].rlp, testBlockData[29].blockHash, protocol1)
  await protocol1.sendPing(protocol2?.enr!.toENR())

  const res = await protocol2.sendFindContent(
    node1.discv5.enr.nodeId,
    fromHexString(
      getContentKey(
        HistoryNetworkContentType.BlockHeader,
        fromHexString(testBlockData[29].blockHash),
      ),
    ),
  )
<<<<<<< HEAD
  const headerWithProof = BlockHeaderWithProof.deserialize(res!.value as Uint8Array)
  const header = BlockHeader.fromRLPSerializedHeader(headerWithProof.header, {
    setHardfork: true,
=======
  await new Promise((resolve) => {
    protocol2.on('ContentAdded', async (key, contentType, content) => {
      if (contentType === 0) {
        const headerWithProof = BlockHeaderWithProof.deserialize(fromHexString(content))
        const header = BlockHeader.fromRLPSerializedHeader(headerWithProof.header, {
          setHardfork: true,
        })
        assert.equal(
          toHexString(header.hash()),
          testBlockData[29].blockHash,
          'retrieved expected header',
        )
        node2.removeAllListeners()
        await node1.stop()
        await node2.stop()
        resolve(() => {})
      }
    })
>>>>>>> 1ab46516
  })
  t.equal(toHexString(header.hash()), testBlockData[29].blockHash, 'retrieved expected header')
  node2.removeAllListeners()
  await node1.stop()
  await node2.stop()
  t.end()
})

it('eth_getBlockByHash', async () => {
  const id1 = await createFromProtobuf(fromHexString(privateKeys[0]))
  const enr1 = SignableENR.createFromPeerId(id1)
  const initMa: any = multiaddr(`/ip4/127.0.0.1/udp/3000`)
  enr1.setLocationMultiaddr(initMa)
  const id2 = await createFromProtobuf(fromHexString(privateKeys[1]))
  const enr2 = SignableENR.createFromPeerId(id2)
  const initMa2: any = multiaddr(`/ip4/127.0.0.1/udp/3001`)
  enr2.setLocationMultiaddr(initMa2)
  const node1 = await PortalNetwork.create({
    transport: TransportLayer.NODE,
    supportedProtocols: [ProtocolId.HistoryNetwork],
    config: {
      enr: enr1,
      bindAddrs: {
        ip4: initMa,
      },
      peerId: id1,
    },
  })

  const node2 = await PortalNetwork.create({
    transport: TransportLayer.NODE,
    supportedProtocols: [ProtocolId.HistoryNetwork],
    config: {
      enr: enr2,
      bindAddrs: {
        ip4: initMa2,
      },
      peerId: id2,
    },
  })

  await node1.start()
  await node2.start()
  const protocol1 = node1.protocols.get(ProtocolId.HistoryNetwork) as HistoryProtocol
  const protocol2 = node2.protocols.get(ProtocolId.HistoryNetwork) as HistoryProtocol
  await protocol1.store(
    HistoryNetworkContentType.EpochAccumulator,
    '0xf216a28afb2212269b634b9b44ff327a4a79f261640ff967f7e3283e3a184c70',
    fromHexString(epoch25),
  )
  assert.equal(
    await protocol1.retrieve(
      '0x03f216a28afb2212269b634b9b44ff327a4a79f261640ff967f7e3283e3a184c70',
    ),
    '0x' + epoch25,
    'epoch 25 added',
  )
  await addRLPSerializedBlock(testBlockData[29].rlp, testBlockData[29].blockHash, protocol1)
  await protocol1.sendPing(protocol2?.enr!.toENR())

  const retrieved = await protocol2.ETH.getBlockByHash(testBlockData[29].blockHash, false)
  assert.equal(
    toHexString(retrieved!.hash()),
    testBlockData[29].blockHash,
    'retrieved expected header',
  )

  await node1.stop()
  await node2.stop()
})

it('eth_getBlockByNumber', async () => {
  const id1 = await createFromProtobuf(fromHexString(privateKeys[0]))
  const enr1 = SignableENR.createFromPeerId(id1)
  const initMa: any = multiaddr(`/ip4/127.0.0.1/udp/3000`)
  enr1.setLocationMultiaddr(initMa)
  const id2 = await createFromProtobuf(fromHexString(privateKeys[1]))
  const enr2 = SignableENR.createFromPeerId(id2)
  const initMa2: any = multiaddr(`/ip4/127.0.0.1/udp/3001`)
  enr2.setLocationMultiaddr(initMa2)
  const node1 = await PortalNetwork.create({
    transport: TransportLayer.NODE,
    supportedProtocols: [ProtocolId.HistoryNetwork],
    config: {
      enr: enr1,
      bindAddrs: {
        ip4: initMa,
      },
      peerId: id1,
    },
  })

  const node2 = await PortalNetwork.create({
    transport: TransportLayer.NODE,
    supportedProtocols: [ProtocolId.HistoryNetwork],
    config: {
      enr: enr2,
      bindAddrs: {
        ip4: initMa2,
      },
      peerId: id2,
    },
  })

  // node1.enableLog('*Portal*,-uTP*')
  // node2.enableLog('*Portal*,-uTP*')

  await node1.start()
  await node2.start()
  const protocol1 = node1.protocols.get(ProtocolId.HistoryNetwork) as HistoryProtocol
  const protocol2 = node2.protocols.get(ProtocolId.HistoryNetwork) as HistoryProtocol

  const epochData = require('../testData/testEpoch.json')
  const block1000 = require('../testData/testBlock1000.json')
  const epochHash = epochData.hash
  const epoch = epochData.serialized

  const blockRlp = block1000.raw
  const blockHash = block1000.hash

  await protocol1.store(HistoryNetworkContentType.EpochAccumulator, epochHash, fromHexString(epoch))
  await protocol2.store(HistoryNetworkContentType.EpochAccumulator, epochHash, fromHexString(epoch))
  await addRLPSerializedBlock(blockRlp, blockHash, protocol1)
  await protocol1.sendPing(protocol2?.enr!.toENR())
  const retrieved = await protocol2.ETH.getBlockByNumber(1000, false)

  assert.equal(Number(retrieved!.header.number), 1000, 'retrieved expected header')

  await node1.stop()
  await node2.stop()
})<|MERGE_RESOLUTION|>--- conflicted
+++ resolved
@@ -208,11 +208,10 @@
       ),
     ),
   )
-<<<<<<< HEAD
   const headerWithProof = BlockHeaderWithProof.deserialize(res!.value as Uint8Array)
   const header = BlockHeader.fromRLPSerializedHeader(headerWithProof.header, {
     setHardfork: true,
-=======
+  })
   await new Promise((resolve) => {
     protocol2.on('ContentAdded', async (key, contentType, content) => {
       if (contentType === 0) {
@@ -231,13 +230,11 @@
         resolve(() => {})
       }
     })
->>>>>>> 1ab46516
-  })
-  t.equal(toHexString(header.hash()), testBlockData[29].blockHash, 'retrieved expected header')
+  })
+  assert.equal(toHexString(header.hash()), testBlockData[29].blockHash, 'retrieved expected header')
   node2.removeAllListeners()
   await node1.stop()
   await node2.stop()
-  t.end()
 })
 
 it('eth_getBlockByHash', async () => {
