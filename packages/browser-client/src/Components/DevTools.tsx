--- conflicted
+++ resolved
@@ -11,11 +11,7 @@
   Select,
 } from '@chakra-ui/react'
 import { HistoryNetworkContentKeyUnionType, PortalNetwork, SubNetworkIds } from 'portalnetwork'
-<<<<<<< HEAD
 import React, { Dispatch, SetStateAction, useState } from 'react'
-=======
-import React, { useEffect, useState } from 'react'
->>>>>>> e47160b2
 import { ContentManager } from './ContentManager'
 import { Share } from '@capacitor/share'
 
@@ -36,7 +32,7 @@
   const peers = props.peers.map((p) => {
     return p.nodeId
   })
-  const [peer, setPeer] = useState(peers[0])
+  const [peer, _setPeer] = useState(peers[0])
   const [distance, setDistance] = useState('')
   const [contentKey, setContentKey] = useState('')
   const toast = useToast()
@@ -88,7 +84,7 @@
     setCanShare(s.value)
   }
 
-  useEffect(() => {
+  React.useEffect(() => {
     sharing()
   }, [])
 
@@ -148,7 +144,7 @@
         </Center>
         <Divider />
         <Select>
-          {peers.map((_peer, idx) => (
+          {peers.map((_peer) => (
             <option value={_peer}>{_peer.slice(0, 25)}...</option>
           ))}
         </Select>
