import {
  Box,
  Button,
  HStack,
  Input,
  Text,
  VStack,
  Wrap,
} from "@chakra-ui/react";
import { PortalNetwork } from "portalnetwork";
<<<<<<< HEAD
import { randUint16 } from "portalnetwork/dist/wire/utp";
=======
import {
  StateNetworkCustomDataType,
  SubNetworkIds,
} from "portalnetwork/dist/wire";
>>>>>>> da71e4f2
import React from "react";

type NodeManagerProps = {
  portal: PortalNetwork;
};

const AddressBookManager: React.FC<NodeManagerProps> = ({ portal }) => {
  const [enr, setEnr] = React.useState<string>("");
  const [peers, setPeers] = React.useState<string[]>([]);
  const [contentKey, setContentKey] = React.useState<string>("");
  const handleClick = () => {
    if (enr) {
      portal.client.addEnr(enr);
      setEnr("");
      const peerENRs = portal.client.kadValues();
      const newPeers = peerENRs.map((peer) => peer.nodeId);
      setPeers(newPeers);
    }
  };

  const handlePing = (nodeId: string) => {
    portal.sendPing(
      nodeId,
      StateNetworkCustomDataType.serialize({ dataRadius: BigInt(1) }),
      SubNetworkIds.StateNetworkId
    );
  };

  const handleFindNodes = (nodeId: string) => {
    portal.sendFindNodes(
      nodeId,
      Uint16Array.from([0, 1, 2]),
      SubNetworkIds.StateNetworkId
    );
  };

  const handleFindContent = (nodeId: string) => {
    portal.sendFindContent(
      nodeId,
      Buffer.from(contentKey, "hex"),
      SubNetworkIds.StateNetworkId
    );
  };

  const handleOffer = (nodeId: string) => {
    portal.sendOffer(
      nodeId,
      [new Uint8Array(16).fill(0)],
      SubNetworkIds.StateNetworkId
    );
  };

  const handleUtpStream = (nodeId: string) => {
    portal.sendUtpStreamRequest(nodeId, randUint16());
  };

  return (
    <VStack>
      <Input
        value={enr}
        placeholder={"Node ENR"}
        onChange={(evt) => setEnr(evt.target.value)}
      />
      <Button onClick={handleClick}>Add Node</Button>
      {peers.length > 0 && (
        <Input
          placeholder={"Content-Key"}
          onChange={(evt) => {
            setContentKey(evt.target.value);
          }}
        />
      )}

      {peers.length > 0 &&
        peers.map((peer) => (
          <HStack key={Math.random().toString()}>
            <Text>{peer.slice(10)}...</Text>
            <Wrap spacing="5px">
              <Button onClick={() => handlePing(peer)}>Send Ping</Button>
              <Button onClick={() => handleFindNodes(peer)}>
                Request Nodes from Peer
              </Button>
              <Button onClick={() => handleFindContent(peer)}>
                Send Find Content Request
              </Button>
              <Button onClick={() => handleOffer(peer)}>Send Offer</Button>
              <Button onClick={() => handleUtpStream(peer)}>
                Start uTP Stream
              </Button>
            </Wrap>
          </HStack>
        ))}
    </VStack>
  );
};

export default AddressBookManager;<|MERGE_RESOLUTION|>--- conflicted
+++ resolved
@@ -8,17 +8,11 @@
   Wrap,
 } from "@chakra-ui/react";
 import { PortalNetwork } from "portalnetwork";
-<<<<<<< HEAD
-import { randUint16 } from "portalnetwork/dist/wire/utp";
-=======
 import {
-  StateNetworkCustomDataType,
   SubNetworkIds,
 } from "portalnetwork/dist/wire";
->>>>>>> da71e4f2
 import React from "react";
 
-type NodeManagerProps = {
   portal: PortalNetwork;
 };
 
