import {
  Box,
  Button,
  Heading,
  HStack,
  Input,
  Text,
  VStack,
  Wrap,
} from "@chakra-ui/react";
import debug from "debug";
import { PortalNetwork } from "portalnetwork";
import { SubNetworkIds } from "portalnetwork/dist/wire";
import { randUint16 } from "portalnetwork/dist/wire/utp";
import React from "react";

type NodeManagerProps = {
  portal: PortalNetwork;
  network: SubNetworkIds;
};

const AddressBookManager: React.FC<NodeManagerProps> = ({
  portal,
  network,
}) => {
  const [enr, setEnr] = React.useState<string>("");
  const [peers, setPeers] = React.useState<string[]>([]);
  const [contentKey, setContentKey] = React.useState<string>("");
  const [distance, setDistance] = React.useState<string>("0");

<<<<<<< HEAD
  const log = debug("discv5:service")
=======
  React.useEffect(() => {
    portal.client.on("enrAdded", () => {
      const peerENRs = portal.client.kadValues();
      const newPeers = peerENRs.map((peer) => peer.nodeId);
      setPeers(newPeers);
    });
  }, []);

  const log = debug("discv5:service");
>>>>>>> f9901c69

  const handleClick = () => {
    if (enr) {
      portal.client.addEnr(enr);
      setEnr("");
      const peerENRs = portal.client.kadValues();
      const newPeers = peerENRs.map((peer) => peer.nodeId);
      setPeers(newPeers);
    }
  };

  const handlePing = (nodeId: string) => {
    portal.sendPing(nodeId, network);
  };

  const handleFindNodes = (nodeId: string) => {
    portal.sendFindNodes(
      nodeId,
      Uint16Array.from([parseInt(distance)]),
      network
    );
  };

  const handleFindContent = (nodeId: string) => {
    portal.sendFindContent(nodeId, Buffer.from(contentKey, "hex"), network);
  };

  const handleOffer = (nodeId: string) => {
    portal.sendOffer(nodeId, [new Uint8Array(16).fill(0)], network);
  };

  const handleUtpStream = (nodeId: string) => {
    portal.sendUtpStreamRequest(nodeId, randUint16());
  };

  const nodeLookup = () => {
    log("discv5:service Starting a new lookup...");
<<<<<<< HEAD
    
    portal.client.findRandomNode().then((res) => {
      log(`finished. ${res.length} found`);
    });
  }

  return (
    <VStack>

=======

    portal.client.findRandomNode().then((res) => {
      log(`finished. ${res.length} found`);
    });
  };

  return (
    <VStack paddingTop={2}>
      <Heading size="lg">Address Book Manager</Heading>
>>>>>>> f9901c69
      <Input
        value={enr}
        placeholder={"Node ENR"}
        onChange={(evt) => setEnr(evt.target.value)}
<<<<<<< HEAD
        />
        <HStack>
      <Button onClick={handleClick}>Add Node</Button>
      <Button onClick={() => nodeLookup()}> Start Random Node Lookup</Button>
        </HStack>
=======
      />
      <HStack>
        <Button onClick={handleClick}>Add Node</Button>
        <Button onClick={() => nodeLookup()}> Start Random Node Lookup</Button>
      </HStack>
>>>>>>> f9901c69

      {peers.length > 0 && (
        <>
          <Input
            placeholder={"Content-Key"}
            onChange={(evt) => {
              setContentKey(evt.target.value);
            }}
          />
          <Input
            placeholder={"Distance"}
            onChange={(evt) => {
              setDistance(evt.target.value);
            }}
          />
        </>
      )}

      {peers.length > 0 &&
        peers.map((peer) => (
          <HStack key={Math.random().toString()}>
            <Text>{peer.slice(10)}...</Text>
            <Wrap spacing="5px">
              <Button onClick={() => handlePing(peer)}>Send Ping</Button>
              <Button onClick={() => handleFindNodes(peer)}>
                Request Nodes from Peer
              </Button>
              <Button onClick={() => handleFindContent(peer)}>
                Send Find Content Request
              </Button>
              <Button onClick={() => handleOffer(peer)}>Send Offer</Button>
              <Button onClick={() => handleUtpStream(peer)}>
                Start uTP Stream
              </Button>
            </Wrap>
          </HStack>
        ))}
    </VStack>
  );
};

export default AddressBookManager;<|MERGE_RESOLUTION|>--- conflicted
+++ resolved
@@ -28,9 +28,6 @@
   const [contentKey, setContentKey] = React.useState<string>("");
   const [distance, setDistance] = React.useState<string>("0");
 
-<<<<<<< HEAD
-  const log = debug("discv5:service")
-=======
   React.useEffect(() => {
     portal.client.on("enrAdded", () => {
       const peerENRs = portal.client.kadValues();
@@ -40,7 +37,6 @@
   }, []);
 
   const log = debug("discv5:service");
->>>>>>> f9901c69
 
   const handleClick = () => {
     if (enr) {
@@ -78,17 +74,6 @@
 
   const nodeLookup = () => {
     log("discv5:service Starting a new lookup...");
-<<<<<<< HEAD
-    
-    portal.client.findRandomNode().then((res) => {
-      log(`finished. ${res.length} found`);
-    });
-  }
-
-  return (
-    <VStack>
-
-=======
 
     portal.client.findRandomNode().then((res) => {
       log(`finished. ${res.length} found`);
@@ -98,24 +83,15 @@
   return (
     <VStack paddingTop={2}>
       <Heading size="lg">Address Book Manager</Heading>
->>>>>>> f9901c69
       <Input
         value={enr}
         placeholder={"Node ENR"}
         onChange={(evt) => setEnr(evt.target.value)}
-<<<<<<< HEAD
-        />
-        <HStack>
-      <Button onClick={handleClick}>Add Node</Button>
-      <Button onClick={() => nodeLookup()}> Start Random Node Lookup</Button>
-        </HStack>
-=======
       />
       <HStack>
         <Button onClick={handleClick}>Add Node</Button>
         <Button onClick={() => nodeLookup()}> Start Random Node Lookup</Button>
       </HStack>
->>>>>>> f9901c69
 
       {peers.length > 0 && (
         <>
