import {
  Box,
  TabPanels,
  TabPanel,
  Tab,
  TabList,
  Tabs,
  Table,
  Thead,
  Tr,
  Th,
  Text,
  Heading,
} from '@chakra-ui/react'
import { Block } from '@ethereumjs/block'
<<<<<<< HEAD
import SelectTx from './SelectTx'
=======
import { toHexString } from './ShowInfo'
>>>>>>> 5aee91cf

interface DisplayBlockProps {
  block: Block
}

export default function DisplayBlock(props: DisplayBlockProps) {
  const header = Object.entries(props.block!.header!.toJSON())
  const txList = props.block.transactions
  const tx: string[] = props.block.transactions.map((tx) => '0x' + tx.hash().toString('hex'))
  return (
    <Box>
      <Heading padding={4} size="md" textAlign={'center'}>
        Block Explorer
      </Heading>
      <Heading paddingBottom={4} size="sm" textAlign={'center'}>
        {toHexString(props.block.hash())}
      </Heading>
      <Tabs>
        <TabList>
          <Tab>Header</Tab>
          <Tab>Transactions</Tab>
          <Tab>Uncles</Tab>
          <Tab>JSON</Tab>
        </TabList>
        <TabPanels>
          <TabPanel>
            <Table size={'sm'} variant="simple">
              <Thead>
                {header &&
                  header.map((key) => {
                    return (
                      <Tr key={key[0] + key[1]}>
                        <Th>{key[0]}</Th>
                        <Th wordBreak={'break-all'}>{key[1]}</Th>
                      </Tr>
                    )
                  })}
              </Thead>
            </Table>
          </TabPanel>
          <TabPanel>{tx.length > 0 && <SelectTx txList={tx} tx={txList} />}</TabPanel>
          <TabPanel>Uncles</TabPanel>
          <TabPanel>
            <Text wordBreak={'break-all'}>{JSON.stringify(props.block.header.toJSON())}</Text>
          </TabPanel>
        </TabPanels>
      </Tabs>
    </Box>
  )
}<|MERGE_RESOLUTION|>--- conflicted
+++ resolved
@@ -13,11 +13,8 @@
   Heading,
 } from '@chakra-ui/react'
 import { Block } from '@ethereumjs/block'
-<<<<<<< HEAD
 import SelectTx from './SelectTx'
-=======
 import { toHexString } from './ShowInfo'
->>>>>>> 5aee91cf
 
 interface DisplayBlockProps {
   block: Block
