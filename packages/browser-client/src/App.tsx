--- conflicted
+++ resolved
@@ -120,7 +120,6 @@
     }
   }
 
-<<<<<<< HEAD
   async function createNodeFromScratch(): Promise<PortalNetwork> {
     const node = Capacitor.isNativePlatform()
       ? await PortalNetwork.createMobilePortalNetwork(bns, '0.0.0.0:0')
@@ -143,17 +142,6 @@
   async function createNodeFromStorage(): Promise<PortalNetwork> {
     // @ts-ignore
     const prev_node = await PortalNetwork.recreatePortalNetwork(proxy, LDB)
-=======
-  async function createNodeFromStorage(): Promise<PortalNetwork> {
-    const prev_keys = JSON.parse(await LDB.get('keys'))
-    const prev_content: string[][] = prev_keys.map(async (k: string) => {
-      try {
-        const value = await LDB.get(k)
-        return [k, value]
-      } catch {}
-    })
-    const prev_node = await PortalNetwork.recreatePortalNetwork(proxy, LDB, prev_content)
->>>>>>> 399e5116
     ;(window as any).portal = prev_node
     //@ts-ignore
     prev_node.db = LDB
@@ -163,19 +151,7 @@
     await prev_node.start()
     // eslint-disable-next-line no-undef
     ;(window as any).ENR = ENR
-<<<<<<< HEAD
     prev_node.enableLog('*ultralight*, *portalnetwork*, *<uTP>*, *discv*')
-=======
-    const storedPeers = await LDB.get('peers')
-    let peerList: string[] = JSON.parse(storedPeers)
-    peerList.push(...bns)
-    peerList = Array.from(new Set(peerList))
-    console.log('rebuilding routingtable', peerList.length)
-    peerList.forEach(async (peer: string) => {
-      await prev_node.addBootNode(peer, SubprotocolIds.HistoryNetwork)
-    })
-    setENR(peerList[0])
->>>>>>> 399e5116
     return prev_node
   }
 
@@ -186,61 +162,9 @@
     try {
       const prev_node = await createNodeFromStorage()
       return prev_node
-<<<<<<< HEAD
     } catch {
       const fresh_node = await createNodeFromScratch()
       return fresh_node
-=======
-    } catch (err: unknown) {
-      const node = Capacitor.isNativePlatform()
-        ? await PortalNetwork.createMobilePortalNetwork('0.0.0.0:0')
-        : await PortalNetwork.createPortalNetwork(proxy)
-      // eslint-disable-next-line no-undef
-      node.enableLog('*ultralight*, *portalnetwork*, *uTP*, *discv*')
-      ;(window as any).LDB = LDB
-      node.client.on('multiaddrUpdated', () =>
-        setENR(node.client.enr.encodeTxt(node.client.keypair.privateKey))
-      )
-      try {
-        await LDB.batch([
-          {
-            type: 'put',
-            key: 'enr',
-            value: node.client.enr.encodeTxt(node.client.keypair.privateKey),
-          },
-          {
-            type: 'put',
-            key: 'peerid',
-            value: JSON.stringify(await (await node.client.peerId()).toJSON()),
-          },
-        ])
-      } catch (err) {
-        console.log('error putting enr in db', err)
-      }
-      try {
-        const stream = node.db.createReadStream()
-        stream
-          .on('data', async (data) => {
-            await LDB.put(data.key, data.value)
-          })
-          .on('end', () => {
-            bns.forEach(async (peer: string) => {
-              await node.addBootNode(peer, SubprotocolIds.HistoryNetwork)
-            })
-          })
-      } catch {
-        bns.forEach(async (peer: string) => {
-          await node.addBootNode(peer, SubprotocolIds.HistoryNetwork)
-        })
-      }
-      await node.start()
-      // eslint-disable-next-line no-undef
-      ;(window as any).portal = node
-      ;(window as any).ENR = ENR
-      setPortal(node)
-      node.enableLog('*ultralight*, *portalnetwork*, *<uTP>*, *discv*')
-      return node
->>>>>>> 399e5116
     }
   }
 
