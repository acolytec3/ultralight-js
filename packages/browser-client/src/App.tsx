import * as React from "react";
import {
  ChakraProvider,
  Box,
  Grid,
  theme,
  Heading,
  Button,
  Text,
  Tooltip,
  useClipboard,
  VStack,
  RadioGroup,
  Radio,
  Stack,
  HStack,
  Flex,
<<<<<<< HEAD
=======
  Input,
  Center,
>>>>>>> f9901c69
} from "@chakra-ui/react";
import { ColorModeSwitcher } from "./ColorModeSwitcher";
import { ENR } from "@chainsafe/discv5";
import { PortalNetwork, SubNetworkIds } from "portalnetwork";
import PeerId from "peer-id";
import { Multiaddr } from "multiaddr";
import ShowInfo from "./Components/ShowInfo";
import AddressBookManager from "./Components/AddressBookManager";
import Log from "./Components/Log";
export const App = () => {
  const [portal, setDiscv5] = React.useState<PortalNetwork>();
  const [enr, setENR] = React.useState<string>("");
  const [network, setNetwork] = React.useState<SubNetworkIds>(
    SubNetworkIds.HistoryNetworkId
  );
  const [radius, setRadius] = React.useState("");

  const { onCopy } = useClipboard(enr); // eslint-disable-line

  const init = async () => {
    const id = await PeerId.create({ keyType: "secp256k1" });
    const enr = ENR.createFromPeerId(id);
    enr.setLocationMultiaddr(new Multiaddr("/ip4/127.0.0.1/udp/0"));
    const portal = new PortalNetwork(
      {
        enr: enr,
        peerId: id,
        multiaddr: new Multiaddr("/ip4/127.0.0.1/udp/0"),
        transport: "wss",
        proxyAddress: "ws://127.0.0.1:5050",
      },
      1
    );
    //@ts-ignore
    window.portal = portal;
    //@ts-ignore
    window.Multiaddr = Multiaddr;
    //@ts-ignore
    window.ENR = ENR;
    setDiscv5(portal);
    portal.client.on("multiaddrUpdated", () =>
      setENR(portal.client.enr.encodeTxt(portal.client.keypair.privateKey))
    );
    await portal.start();

    portal.enableLog();

  };

  React.useEffect(() => {
    init();
  }, []);

  React.useEffect(() => {
    setShowInfo(false)
    waitRefresh();
  }, [enr])

  const copy = async () => {
    await setENR(
      portal?.client.enr.encodeTxt(portal.client.keypair.privateKey) ?? ""
    );
    onCopy();
  };

  const waitRefresh = (): Boolean => {
    setTimeout(() => setShowInfo(true), 1000);
    return true
  }

  const updateNetwork = (val: string) => {
    switch (val) {
      case SubNetworkIds.HistoryNetworkId:
        setNetwork(SubNetworkIds.HistoryNetworkId);
        break;
      case SubNetworkIds.StateNetworkId:
        setNetwork(SubNetworkIds.StateNetworkId);
        break;
    }
  };

  const updateRadius = () => {
    let rad = portal?.radius;
    try {
      rad = parseInt(radius);
      if (rad < 0) return;
    } catch (err) {
      console.log(err);
      return;
    }
    setRadius("");
    if (portal) portal.radius = rad;
  };
  return (
    <ChakraProvider theme={theme}>
      <ColorModeSwitcher justifySelf="flex-end" />
<<<<<<< HEAD
<HStack justifyContent={"space-between"}>
<Flex >
      <Box width={'20%'}height="100%">
        {portal && <Log portal={portal} />}
      </Box>
      <VStack width="70%">
      <Heading textAlign="center">Ultralight Node Interface</Heading>
        <Box textAlign="center" fontSize="xl">
          {portal && <ShowInfo portal={portal}/>}
          {showInfo && (
            <Tooltip label="click to copy">
              <Text fontSize={'1rem'} onClick={copy} wordBreak="break-all" cursor="pointer">
                {portal?.client.enr.encodeTxt(portal.client.keypair.privateKey)}
              </Text>
            </Tooltip>
          )}
        </Box>
        <RadioGroup onChange={updateNetwork} value={network} spacing={1}>
          <Stack direction="row">
            <Radio value={SubNetworkIds.StateNetworkId}>State Network</Radio>
            <Radio value={SubNetworkIds.HistoryNetworkId}>
              History Network
            </Radio>
          </Stack>
        </RadioGroup>
        <Box>
          {portal && <AddressBookManager portal={portal} network={network} />}
        </Box>
      </VStack>
              </Flex>
        </HStack>
=======
      <HStack justifyContent={"space-between"}>
        <Flex>
          <Box width={"20%"} height="100%">
            {portal && <Log portal={portal} />}
          </Box>
          <VStack width="70%">
            <Heading textAlign="center">Ultralight Node Interface</Heading>
            <Box textAlign="center" fontSize="xl">
              {portal && <ShowInfo portal={portal} />}
              <Tooltip label="click to copy">
                <Text
                  fontSize={"1rem"}
                  onClick={copy}
                  wordBreak="break-all"
                  cursor="pointer"
                >
                  {portal?.client.enr.encodeTxt(
                    portal.client.keypair.privateKey
                  )}
                </Text>
              </Tooltip>
            </Box>
            <Box>
              <Center>
                <Heading paddingBottom={2} size="lg">
                  Local Node Management
                </Heading>
              </Center>
              <RadioGroup onChange={updateNetwork} value={network} spacing={1}>
                <Stack direction="row">
                  <Radio value={SubNetworkIds.StateNetworkId}>
                    State Network
                  </Radio>
                  <Radio value={SubNetworkIds.HistoryNetworkId}>
                    History Network
                  </Radio>
                </Stack>
              </RadioGroup>
              <HStack>
                <Input
                  w="150px"
                  placeholder="Radius"
                  value={radius}
                  onChange={(evt) => setRadius(evt.target.value)}
                />
                <Button
                  onClick={updateRadius}
                  disabled={!portal || !radius}
                  w="155px"
                >
                  Update Radius
                </Button>
              </HStack>
            </Box>
            <Box>
              {portal && (
                <AddressBookManager portal={portal} network={network} />
              )}
            </Box>
          </VStack>
        </Flex>
      </HStack>
>>>>>>> f9901c69
    </ChakraProvider>
  );
};<|MERGE_RESOLUTION|>--- conflicted
+++ resolved
@@ -15,11 +15,8 @@
   Stack,
   HStack,
   Flex,
-<<<<<<< HEAD
-=======
   Input,
   Center,
->>>>>>> f9901c69
 } from "@chakra-ui/react";
 import { ColorModeSwitcher } from "./ColorModeSwitcher";
 import { ENR } from "@chainsafe/discv5";
@@ -116,39 +113,6 @@
   return (
     <ChakraProvider theme={theme}>
       <ColorModeSwitcher justifySelf="flex-end" />
-<<<<<<< HEAD
-<HStack justifyContent={"space-between"}>
-<Flex >
-      <Box width={'20%'}height="100%">
-        {portal && <Log portal={portal} />}
-      </Box>
-      <VStack width="70%">
-      <Heading textAlign="center">Ultralight Node Interface</Heading>
-        <Box textAlign="center" fontSize="xl">
-          {portal && <ShowInfo portal={portal}/>}
-          {showInfo && (
-            <Tooltip label="click to copy">
-              <Text fontSize={'1rem'} onClick={copy} wordBreak="break-all" cursor="pointer">
-                {portal?.client.enr.encodeTxt(portal.client.keypair.privateKey)}
-              </Text>
-            </Tooltip>
-          )}
-        </Box>
-        <RadioGroup onChange={updateNetwork} value={network} spacing={1}>
-          <Stack direction="row">
-            <Radio value={SubNetworkIds.StateNetworkId}>State Network</Radio>
-            <Radio value={SubNetworkIds.HistoryNetworkId}>
-              History Network
-            </Radio>
-          </Stack>
-        </RadioGroup>
-        <Box>
-          {portal && <AddressBookManager portal={portal} network={network} />}
-        </Box>
-      </VStack>
-              </Flex>
-        </HStack>
-=======
       <HStack justifyContent={"space-between"}>
         <Flex>
           <Box width={"20%"} height="100%">
@@ -211,7 +175,6 @@
           </VStack>
         </Flex>
       </HStack>
->>>>>>> f9901c69
     </ChakraProvider>
   );
 };