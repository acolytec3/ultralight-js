--- conflicted
+++ resolved
@@ -55,19 +55,13 @@
   const [peers, setPeers] = React.useState<ENR[] | undefined>([])
   const [sortedDistList, setSortedDistList] = React.useState<[number, string[]][]>([])
   const [enr, setENR] = React.useState<string>('')
-<<<<<<< HEAD
   const [id, setId] = React.useState<string>('')
   const [peerEnr, setPeerEnr] = React.useState('')
   const [contentKey, setContentKey] = React.useState<string>(
     '0x7aaadeb8cf3e1dfda9f60fd41ea6204efa4cabcba89e61881ad475d50e63dfd0'
   )
   const [parentHash, setParentHash] = React.useState('')
-  const [proxy, setProxy] = React.useState('127.0.0.1')
-=======
-  const [network, setNetwork] = React.useState<SubNetworkIds>(SubNetworkIds.HistoryNetwork)
   const [proxy, setProxy] = React.useState('127.0.0.1:5050')
-  const [finding, _setFinding] = React.useState<string>()
->>>>>>> 1d719d71
   const [block, setBlock] = React.useState<Block>()
   const { onCopy } = useClipboard(enr)
   const { isOpen, onOpen, onClose } = useDisclosure()
@@ -191,7 +185,6 @@
 
   return (
     <ChakraProvider theme={theme}>
-<<<<<<< HEAD
       <Box bg={lightblue}>
         <ColorModeSwitcher justifySelf="flex-end" />
         <Heading size="2xl" textAlign="start">
@@ -251,49 +244,6 @@
                 <Button width={'100%'} onClick={handleClick}>
                   Connect To Node
                 </Button>
-=======
-      <ColorModeSwitcher justifySelf="flex-end" />
-      <Flex justify="center">
-        <VStack width="70%">
-          <Heading textAlign="center">Ultralight Node Interface</Heading>
-          <Box textAlign="center" fontSize="xl">
-            {portal && <ShowInfo portal={portal} />}
-            <Tooltip label="click to copy">
-              <Text fontSize={'1rem'} onClick={copy} wordBreak="break-all" cursor="pointer">
-                {portal?.client.enr.encodeTxt(portal.client.keypair.privateKey)}
-              </Text>
-            </Tooltip>
-          </Box>
-          <VStack justify="center">
-            <Heading paddingBottom={2} size="lg">
-              Local Node Management
-            </Heading>
-            <Stack direction="row">
-              <Input
-                onChange={(evt) => {
-                  setProxy(evt.target.value)
-                }}
-                defaultValue={'127.0.0.1:5050'}
-                placeholder="Proxy IP Address"
-              />
-              {portal ? (
-                <Button onClick={stopNode}>Stop Node</Button>
-              ) : (
-                <Button onClick={init}>Start Node</Button>
-              )}
-            </Stack>
-            <RadioGroup onChange={updateNetwork} value={network}>
-              <Stack direction="row">
-                <Radio value={SubNetworkIds.StateNetwork}>State Network</Radio>
-                <Radio value={SubNetworkIds.HistoryNetwork}>History Network</Radio>
-              </Stack>
-            </RadioGroup>
-            <Grid columnGap={4} templateColumns={'2'}>
-              <GridItem>
-                {portal && (
-                  <AddressBookManager finding={finding} portal={portal} network={network} />
-                )}
->>>>>>> 1d719d71
               </GridItem>
               <GridItem paddingY={2} colSpan={9} colStart={4}>
                 <Input
